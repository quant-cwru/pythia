--- conflicted
+++ resolved
@@ -9,15 +9,11 @@
 }
   .Column_2 {
     top: -3px;
-    left: 172px;
-    width: 344px;
+    left: 181px;
+    width: 339px;
     height: 815px;
     position: absolute;
-    border-radius:2px;
     background-color:white;
-    border-width: 3px !important;
-    border: solid #2F4E6D;
-
   }
   .Model_Choice{
     top: -3px;
@@ -34,7 +30,7 @@
     height: 839px;
     position: absolute;
     background-color:white;
-    border-width: medium !important;
+    border-width: 0 1px;
     border: solid #2F4E6D;
   }
   .label_size {
@@ -42,9 +38,9 @@
   }
 
   .data-menu2 {
-    top: -1px;
+    top: -2px;
     left: 0px;
-    width: 170px;
+    width: 178px;
     height: 611px;
     display: flex;
     padding: 100px 0;
@@ -53,8 +49,8 @@
     align-items: flex-start;
     flex-shrink: 0;
     border-radius: 4px;
-    background-color:#7399C6;
-    border-width: medium !important;
+    background-color:#A0BDE0;
+    border-width: 0 1px;
     border: solid #000;
   }
   .data-menulist {
@@ -89,7 +85,6 @@
     position: absolute;
     align-items: flex-start;
     flex-shrink: 0;
-    background-color:blue;
   }
   .data-text18 {
     top: 40px;
@@ -104,7 +99,7 @@
     height: 0px;
     position: absolute;
     box-sizing: content-box;
-    background-color:blue;
+    background-color:#A0BDE0;
   }
   .data-input-field10 {
     gap: 8px;
@@ -116,8 +111,6 @@
     align-self:normal;
     position: absolute;
     flex-direction:column;
-    border-width: 2px;
-    border-color: black;
   }
   .data-text20 {
     color: white;
@@ -140,11 +133,11 @@
     display: flex;
     font-family: Inter;
     font-weight: 400;
-    border-color: #191970;
+    border-color: rgba(217, 217, 217, 1);
     border-style: solid;
-    border-width: 1.5px;
+    border-width: 1px;
     border-radius: 8px;
-    background-color:#F8F8FF;
+    background-color: rgba(255, 255, 255, 1);
   }
   .data-input-field11 {
     gap: 8px;
@@ -233,14 +226,13 @@
   }
   .data-text32 {
     top: 40px;
-    left: 275px;
+    left: 215px;
     color: rgba(0, 0, 0, 1);
     height: auto;
     position: absolute;
     text-align: left;
     line-height: 24px;
     z-index:2;
-    font-size: 23px !important;
   }
   .data-Model {
     top: 37px;
@@ -362,7 +354,6 @@
     position: absolute;
     text-align: left;
     line-height: 24px;
-    font-size:20px !important;
   }
   .Column_4{
     top: 0px;
@@ -379,11 +370,11 @@
     width: 400px;
     height: 600px;
     position: absolute;
-    background-color:#D3D3D3;
+    background-color:white;
     align-items: center;
     align-content: center;
     z-index:101;
-    border-width: 10px;
+    border-width: 2px;
     border-radius: 8px;
   }
   .generate-button {
@@ -456,37 +447,12 @@
     top: 90px;
     left: 30px;
     width: 280px;
-<<<<<<< HEAD
-    height: 290px;
-    border-radius:5px;
-    position: absolute;
-    background-color:#F8F8FF;
-    align-items: center;
-    align-content: center;
-    border-width: 0 5px;
-    border: solid #191970;
-    
-  }
-  .results-page2 {
-    top:425px;
-    left: 30px;
-    width: 280px;
-    height: 300px;
-    border-radius:5px;
-    position: absolute;
-    background-color:#F8F8FF;
-    align-items: center;
-    align-content: center;
-    border-width: thick;
-    border: solid darkblue;
-=======
     height: auto;
     border-radius: 8px;
     position: absolute;
     background-color: white;
     padding-bottom: 20px;
     box-shadow: 0 2px 4px rgba(0,0,0,0.1);
->>>>>>> 1d93b779
   }
   .data-text48 {
     top: 258px;
@@ -501,28 +467,23 @@
   }
   .Model-Header{
     top: 40px;
-    left: 90px;
+    left: 35px;
     color: rgba(0, 0, 0, 1);
     height: auto;
     position: absolute;
     text-align: left;
     line-height: 24px;
     z-index:2;
-    font-size: 20px !important;
   }
   .Results-Header{
     top: 40px;
-    left: 120px;
+    left: 40px;
     color: rgba(0, 0, 0, 1);
     height: auto;
     position: absolute;
     text-align: left;
     line-height: 24px;
     z-index:2;
-<<<<<<< HEAD
-    font-size:23px !important;
-  }
-=======
   }
   .stats-container {
     display: flex;
@@ -669,5 +630,4 @@
   .data-input-field18 { top: 380px; }
   .data-input-field19 { top: 470px; }
   .data-input-field20 { top: 560px; }
-  .data-input-field21 { top: 110px; }
->>>>>>> 1d93b779
+  .data-input-field21 { top: 110px; }